from __future__ import annotations

from importlib import import_module
from pathlib import Path
from typing import Callable, Optional, Sequence, Tuple, TypedDict

from utils.plotting import HAS_MPL, ensure_out_dir

_DASHBOARD_SPECS: Sequence[Tuple[str, str, str, str]] = (
    (
        "Cryptographic Security Analysis",
        "reports.attack_complexity_dashboard",
        "make_attack_complexity_dashboard",
        "attack_complexity_analysis.png",
    ),
    (
        "Elliptic Curve Cryptography Visualization",
        "reports.ecdh_visualization",
        "make_ecdh_visualization",
        "ecdh_visualization.png",
    ),
    (
        "Key Entropy and Quality Analysis",
        "reports.key_entropy_dashboard",
        "make_key_entropy_dashboard",
        "key_entropy_analysis.png",
    ),
    (
        "Cryptographic Performance and Security Trade-offs",
        "reports.performance_dashboard",
        "make_performance_dashboard",
        "performance_comparison.png",
    ),
)


class DashboardOutcome(TypedDict):
    """Dictionary describing the outcome of a dashboard export."""

    title: str
    path: Optional[Path]
    skipped: bool
    reason: Optional[str]


def _load_callable(module_name: str, attr: str) -> Tuple[Optional[Callable[[Path], Optional[Path]]], str]:
    try:
        module = import_module(module_name)
    except ImportError as exc:
        return None, f"import failed: {exc}"

    func = getattr(module, attr, None)
    if func is None:
        return None, f"callable '{attr}' not found in {module_name}"
    return func, ""


def _invoke_dashboard(
    func: Callable[[Path], Optional[Path]],
    target: Path,
) -> Tuple[Optional[Path], Optional[str]]:
    try:
        result = func(target)
    except (ModuleNotFoundError, ImportError) as exc:
        name = getattr(exc, "name", None) or str(exc)
        reason = f"missing dependency: {name}"
        return None, reason
    except RuntimeError as exc:
        message = str(exc)
        if message == "tinyec not installed":
            return None, "missing dependency: tinyec"
        return None, f"error: {message}"
    except Exception as exc:  # pragma: no cover - runtime safeguard
        return None, f"error: {exc}"
    if result is None:
        if target.exists():
            return target, None
        return None, "no output generated"
    return Path(result), None


def make_all_dashboards() -> list[DashboardOutcome]:
    """Generate all dashboards, printing a summary and returning detailed results."""

<<<<<<< HEAD
    out_dir = ensure_out_dir("out")
    results: list[DashboardOutcome] = []
=======
    out_dir = ensure_out_dir("Visualizations")
    results: List[DashboardResult] = []
>>>>>>> aac9aa4a

    if not HAS_MPL:
        reason = "matplotlib not installed"
        print("matplotlib is not available; skipping dashboard export.")
        for title, _module_name, _attr, _filename in _DASHBOARD_SPECS:
            print(f"Skipped: {title} ({reason})")
            results.append(
                {
                    "title": title,
                    "path": None,
                    "skipped": True,
                    "reason": reason,
                }
            )
        return results

    for title, module_name, attr, filename in _DASHBOARD_SPECS:
        func, reason = _load_callable(module_name, attr)
        target = out_dir / filename
        if func is None:
            print(f"Skipped: {title} ({reason})")
            results.append(
                {
                    "title": title,
                    "path": None,
                    "skipped": True,
                    "reason": reason,
                }
            )
            continue

        path, invoke_reason = _invoke_dashboard(func, target)
        if path is None:
            skip_reason = invoke_reason or reason or "unknown error"
            print(f"Skipped: {title} ({skip_reason})")
            results.append(
                {
                    "title": title,
                    "path": None,
                    "skipped": True,
                    "reason": skip_reason,
                }
            )
            continue

        resolved = Path(path)
        absolute = resolved.resolve()
        print(f"Saved: {title} -> {absolute}")
        results.append(
            {
                "title": title,
                "path": absolute,
                "skipped": False,
                "reason": None,
            }
        )
    return results


def main() -> list[DashboardOutcome]:
    """Entry point used by ``python -m reports.make_all_dashboards``."""

    return make_all_dashboards()


if __name__ == "__main__":
    main()<|MERGE_RESOLUTION|>--- conflicted
+++ resolved
@@ -82,13 +82,8 @@
 def make_all_dashboards() -> list[DashboardOutcome]:
     """Generate all dashboards, printing a summary and returning detailed results."""
 
-<<<<<<< HEAD
-    out_dir = ensure_out_dir("out")
+    out_dir = ensure_out_dir("Visualizations")
     results: list[DashboardOutcome] = []
-=======
-    out_dir = ensure_out_dir("Visualizations")
-    results: List[DashboardResult] = []
->>>>>>> aac9aa4a
 
     if not HAS_MPL:
         reason = "matplotlib not installed"
